# smart_swarm/smart_swarm.py
import os
import sys
import time
import asyncio
import csv
import subprocess
import logging
import logging.handlers
import socket
import psutil
import argparse
from datetime import datetime
from collections import namedtuple
from mavsdk import System
from mavsdk.offboard import PositionNedYaw, VelocityBodyYawspeed, VelocityNedYaw, OffboardError
from mavsdk.action import ActionError
from tenacity import retry, stop_after_attempt, wait_fixed
import navpy
import requests

from src.led_controller import LEDController
from src.params import Params

from smart_swarm_src.kalman_filter import LeaderKalmanFilter
from smart_swarm_src.utils import (
    transform_body_to_nea,
    is_data_fresh,
    fetch_home_position,
    lla_to_ned
)

# ----------------------------- #
#        Data Structures        #
# ----------------------------- #

DroneConfig = namedtuple(
    "DroneConfig", "hw_id pos_id x y ip mavlink_port debug_port gcs_ip"
)

SwarmConfig = namedtuple(
    "SwarmConfig", "hw_id follow offset_n offset_e offset_alt body_coord"
)

# ----------------------------- #
#        Global Variables       #
# ----------------------------- #

HW_ID = None  # Hardware ID of the drone
DRONE_CONFIG = {}  # Drone configurations from config.csv
SWARM_CONFIG = {}  # Swarm configurations from swarm.csv
DRONE_STATE = {}  # Own drone's state
LEADER_STATE = {}  # Leader drone's state
IS_LEADER = False  # Flag indicating if this drone is a leader
OFFSETS = {'n': 0.0, 'e': 0.0, 'alt': 0.0}  # Offsets from the leader
BODY_COORD = False  # Flag indicating if offsets are in body coordinates
LEADER_HW_ID = None  # Hardware ID of the leader drone
LEADER_IP = None  # IP address of the leader drone
LEADER_KALMAN_FILTER = None  # Kalman filter instance for leader state estimation
LEADER_HOME_POS = None  # Home position of the leader drone
OWN_HOME_POS = None  # Home position of own drone
REFERENCE_POS = None  # Reference position (latitude, longitude, altitude)

# ----------------------------- #
#         Helper Functions      #
# ----------------------------- #

def configure_logging():
    """
    Configures logging for the script, ensuring logs are written to a per-session file
    and displayed on the console. It also limits the number of log files.
    """
    # Create logs directory if it doesn't exist
    logs_directory = os.path.join("..", "logs", "smart_swarm_logs")
    os.makedirs(logs_directory, exist_ok=True)

    # Configure the root logger
    root_logger = logging.getLogger()
    root_logger.setLevel(logging.DEBUG)

    # Create formatter
    formatter = logging.Formatter(
        fmt="%(asctime)s [%(levelname)s] %(name)s: %(message)s",
        datefmt="%Y-%m-%d %H:%M:%S"
    )

    # Create console handler
    console_handler = logging.StreamHandler(sys.stdout)
    console_handler.setLevel(logging.DEBUG)  # Adjust as needed
    console_handler.setFormatter(formatter)

    # Create file handler with per-session log file
    session_time = datetime.now().strftime("%Y%m%d_%H%M%S")
    log_filename = f"smart_swarm_{session_time}.log"
    log_file = os.path.join(logs_directory, log_filename)
    file_handler = logging.FileHandler(log_file)
    file_handler.setLevel(logging.DEBUG)
    file_handler.setFormatter(formatter)

    # Add handlers to the root logger
    root_logger.addHandler(console_handler)
    root_logger.addHandler(file_handler)

    # Limit the number of log files TODO!
    #limit_log_files(logs_directory, MAX_LOG_FILES)

def read_hw_id() -> int:
    """
    Read the hardware ID from a file with the extension '.hwID'.

    Returns:
        int: Hardware ID if found, else None.
    """
    logger = logging.getLogger(__name__)
    # Adjust the path to look for the hwID file in the same directory as the script
    hwid_files = [f for f in os.listdir('.') if f.endswith('.hwID')]
    if hwid_files:
        filename = hwid_files[0]
        hw_id = os.path.splitext(filename)[0]  # Get filename without extension
        logger.info(f"Hardware ID {hw_id} detected.")
        try:
            return int(hw_id)
        except ValueError:
            logger.error(f"Invalid HW ID format in file '{filename}'. Must be an integer.")
            return None
    else:
        logger.error("Hardware ID file not found.")
        return None

def read_config_csv(filename: str):
    """
    Reads the drone configurations from the config CSV file and populates DRONE_CONFIG.

    Args:
        filename (str): Path to the config CSV file.
    """
    logger = logging.getLogger(__name__)
    global DRONE_CONFIG
    try:
        with open(filename, newline='') as csvfile:
            reader = csv.DictReader(csvfile)
            for row in reader:
                try:
                    hw_id = str(int(row["hw_id"]))
                    DRONE_CONFIG[hw_id] = {
                        'hw_id': hw_id,
                        'pos_id': int(row["pos_id"]),
                        'x': float(row["x"]),
                        'y': float(row["y"]),
                        'ip': row["ip"],
                        'mavlink_port': int(row["mavlink_port"]),
                        'debug_port': int(row["debug_port"]),
                        'gcs_ip': row["gcs_ip"],
                    }
                except ValueError as ve:
                    logger.error(f"Invalid data type in config file row: {row}. Error: {ve}")
        logger.info(f"Read {len(DRONE_CONFIG)} drone configurations from '{filename}'.")
    except FileNotFoundError:
        logger.exception(f"Config file '{filename}' not found.")
        sys.exit(1)
    except Exception:
        logger.exception(f"Error reading config file '{filename}'.")
        sys.exit(1)

def read_swarm_csv(filename: str):
    """
    Reads the swarm configurations from the swarm CSV file and populates SWARM_CONFIG.

    Args:
        filename (str): Path to the swarm CSV file.
    """
    logger = logging.getLogger(__name__)
    global SWARM_CONFIG
    try:
        with open(filename, newline='') as csvfile:
            reader = csv.DictReader(csvfile)
            for row in reader:
                try:
                    hw_id = str(int(row["hw_id"]))
                    SWARM_CONFIG[hw_id] = {
                        'hw_id': hw_id,
                        'follow': row["follow"],
                        'offset_n': float(row["offset_n"]),
                        'offset_e': float(row["offset_e"]),
                        'offset_alt': float(row["offset_alt"]),
                        'body_coord': row["body_coord"] == '1',
                    }
                except ValueError as ve:
                    logger.error(f"Invalid data type in swarm file row: {row}. Error: {ve}")
        logger.info(f"Read {len(SWARM_CONFIG)} swarm configurations from '{filename}'.")
    except FileNotFoundError:
        logger.exception(f"Swarm file '{filename}' not found.")
        sys.exit(1)
    except Exception:
        logger.exception(f"Error reading swarm file '{filename}'.")
        sys.exit(1)

def get_mavsdk_server_path():
    """
    Constructs the absolute path to the mavsdk_server executable.

    Returns:
        str: Path to mavsdk_server.
    """
    home_dir = os.path.expanduser("~")
    mavsdk_drone_show_dir = os.path.join(home_dir, "mavsdk_drone_show")
    mavsdk_server_path = os.path.join(mavsdk_drone_show_dir, "mavsdk_server")
    return mavsdk_server_path

# ----------------------------- #
#       MAVSDK Server Control   #
# ----------------------------- #

def start_mavsdk_server(udp_port: int):
    """
    Start MAVSDK server instance for the drone.

    Args:
        udp_port (int): UDP port for MAVSDK server communication.

    Returns:
        subprocess.Popen: MAVSDK server subprocess if started successfully, else None.
    """
    logger = logging.getLogger(__name__)
    try:
        # Check if MAVSDK server is already running
        is_running, pid = check_mavsdk_server_running(Params.DEFAULT_GRPC_PORT)
        if is_running:
            logger.info(f"MAVSDK server already running on port {Params.DEFAULT_GRPC_PORT}. Terminating...")
            try:
                psutil.Process(pid).terminate()
                psutil.Process(pid).wait(timeout=5)
                logger.info(f"Terminated existing MAVSDK server with PID: {pid}")
            except psutil.NoSuchProcess:
                logger.warning(f"No process found with PID: {pid} to terminate.")
            except psutil.TimeoutExpired:
                logger.warning(f"Process with PID: {pid} did not terminate gracefully. Killing it.")
                psutil.Process(pid).kill()
                psutil.Process(pid).wait()
                logger.info(f"Killed MAVSDK server with PID: {pid}")

        # Construct the absolute path to mavsdk_server
        mavsdk_server_path = get_mavsdk_server_path()

        logger.debug(f"Constructed MAVSDK server path: {mavsdk_server_path}")

        if not os.path.isfile(mavsdk_server_path):
            logger.error(f"mavsdk_server executable not found at '{mavsdk_server_path}'.")
            sys.exit(1)  # Exit the program as the server is essential

        if not os.access(mavsdk_server_path, os.X_OK):
            logger.info(f"Setting executable permissions for '{mavsdk_server_path}'.")
            os.chmod(mavsdk_server_path, 0o755)

        # Start the MAVSDK server
        mavsdk_server = subprocess.Popen(
            [mavsdk_server_path, "-p", str(Params.DEFAULT_GRPC_PORT), f"udp://:{udp_port}"],
            stdout=subprocess.PIPE,
            stderr=subprocess.PIPE
        )
        logger.info(
            f"MAVSDK server started with gRPC port {Params.DEFAULT_GRPC_PORT} and UDP port {udp_port}."
        )

        # Optionally, you can start logging the MAVSDK server output asynchronously
        asyncio.create_task(log_mavsdk_output(mavsdk_server))

        # Wait until the server is listening on the gRPC port
        if not wait_for_port(Params.DEFAULT_GRPC_PORT, timeout=Params.PRE_FLIGHT_TIMEOUT):
            logger.error(f"MAVSDK server did not start listening on port {Params.DEFAULT_GRPC_PORT} within timeout.")
            mavsdk_server.terminate()
            return None

        logger.info("MAVSDK server is now listening on gRPC port.")
        return mavsdk_server

    except FileNotFoundError:
        logger.error("mavsdk_server executable not found. Ensure it is present in the specified directory.")
        return None
    except Exception:
        logger.exception("Error starting MAVSDK server")
        return None

def check_mavsdk_server_running(port):
    """
    Checks if the MAVSDK server is running on the specified gRPC port.

    Args:
        port (int): The gRPC port to check.

    Returns:
        tuple: (is_running (bool), pid (int or None))
    """
    logger = logging.getLogger(__name__)
    for proc in psutil.process_iter(['pid', 'name']):
        try:
            for conn in proc.net_connections(kind='inet'):
                if conn.laddr.port == port:
                    return True, proc.info['pid']
        except (psutil.NoSuchProcess, psutil.AccessDenied, psutil.ZombieProcess):
            pass
    return False, None

def wait_for_port(port, host='localhost', timeout=Params.PRE_FLIGHT_TIMEOUT):
    """
    Wait until a port starts accepting TCP connections.

    Args:
        port (int): The port to check.
        host (str): The hostname to check.
        timeout (float): The maximum time to wait in seconds.

    Returns:
        bool: True if the port is open, False if the timeout was reached.
    """
    start_time = time.time()
    while True:
        try:
            with socket.create_connection((host, port), timeout=1):
                return True
        except (ConnectionRefusedError, socket.timeout, OSError):
            if time.time() - start_time >= timeout:
                return False
            time.sleep(0.1)

async def log_mavsdk_output(mavsdk_server):
    """
    Asynchronously logs the stdout and stderr of the MAVSDK server.

    Args:
        mavsdk_server (subprocess.Popen): The subprocess running the MAVSDK server.
    """
    logger = logging.getLogger(__name__)
    try:
        while True:
            line = await asyncio.get_event_loop().run_in_executor(None, mavsdk_server.stdout.readline)
            if not line:
                break
            logger.debug(f"MAVSDK Server: {line.decode().strip()}")
    except Exception:
        logger.exception("Error while reading MAVSDK server stdout")

    try:
        while True:
            line = await asyncio.get_event_loop().run_in_executor(None, mavsdk_server.stderr.readline)
            if not line:
                break
            logger.error(f"MAVSDK Server Error: {line.decode().strip()}")
    except Exception:
        logger.exception("Error while reading MAVSDK server stderr")

def stop_mavsdk_server(mavsdk_server):
    """
    Stop the MAVSDK server instance.

    Args:
        mavsdk_server (subprocess.Popen): MAVSDK server subprocess.
    """
    logger = logging.getLogger(__name__)
    try:
        if mavsdk_server.poll() is None:
            logger.info("Stopping MAVSDK server...")
            mavsdk_server.terminate()
            try:
                mavsdk_server.wait(timeout=5)
                logger.info("MAVSDK server terminated gracefully.")
            except subprocess.TimeoutExpired:
                logger.warning("MAVSDK server did not terminate gracefully. Killing it.")
                mavsdk_server.kill()
                mavsdk_server.wait()
                logger.info("MAVSDK server killed forcefully.")
        else:
            logger.debug("MAVSDK server has already terminated.")
    except Exception:
        logger.exception("Error stopping MAVSDK server")

# ----------------------------- #
#    Leader State Update Task   #
# ----------------------------- #

async def update_leader_state():
    """
    Periodically fetches the leader's state and updates the Kalman filter.
    """
    logger = logging.getLogger(__name__)
    global LEADER_STATE, LEADER_KALMAN_FILTER
    update_interval = 1 / Params.LEADER_UPDATE_FREQUENCY
    last_update_time = None

    while True:
        try:
            # Fetch leader's state
            state_url = f"http://{LEADER_IP}:{Params.drones_flask_port}/{Params.get_drone_state_URI}"
            response = requests.get(state_url, timeout=1)
            if response.status_code == 200:
                data = response.json()
                leader_update_time = data.get('update_time', None)
<<<<<<< HEAD
                if leader_update_time is not None:
                    leader_update_time = float(leader_update_time)
                    if leader_update_time != last_update_time:
                        last_update_time = leader_update_time
                        # Convert lat, lon, alt to NED
                        leader_n, leader_e, leader_d = lla_to_ned(
                            data['position_lat'], data['position_long'], data['position_alt'],
                            REFERENCE_POS['latitude'], REFERENCE_POS['longitude'], REFERENCE_POS['altitude']
                        )
                        # Update LEADER_STATE
                        LEADER_STATE['pos_n'] = leader_n
                        LEADER_STATE['pos_e'] = leader_e
                        LEADER_STATE['pos_d'] = leader_d
                        LEADER_STATE['vel_n'] = data['velocity_north']
                        LEADER_STATE['vel_e'] = data['velocity_east']
                        LEADER_STATE['vel_d'] = data['velocity_down']
                        LEADER_STATE['yaw'] = data['yaw']
                        LEADER_STATE['update_time'] = leader_update_time

                        # Prepare measurement for Kalman filter
                        measurement = {
                            'pos_n': leader_n,
                            'pos_e': leader_e,
                            'pos_d': leader_d,
                            'vel_n': data['velocity_north'],
                            'vel_e': data['velocity_east'],
                            'vel_d': data['velocity_down'],
                        }
                        measurement_time = leader_update_time  # Already in seconds
                        if Params.ENABLE_KALMAN_FILTER:
                            # Update Kalman filter
                            LEADER_KALMAN_FILTER.update(measurement, measurement_time)
                            logger.debug(f"Leader measurement at time {measurement_time:.3f}s: {measurement}")
                            logger.debug(f"Kalman filter updated. Current state: {LEADER_KALMAN_FILTER.get_state()}")
                        else:
                            logger.debug(f"Leader state updated at time {measurement_time:.3f}s: {measurement}")
                    else:
                        logger.debug("No new leader state data available.")
=======
                if leader_update_time and leader_update_time != last_update_time:
                    last_update_time = leader_update_time
                    # Convert lat, lon, alt to NED
                    leader_n, leader_e, leader_d = lla_to_ned(
                        data['position_lat'], data['position_long'], data['position_alt'],
                        REFERENCE_POS['latitude'], REFERENCE_POS['longitude'], REFERENCE_POS['altitude']
                    )
                    # Update LEADER_STATE
                    LEADER_STATE['pos_n'] = leader_n
                    LEADER_STATE['pos_e'] = leader_e
                    LEADER_STATE['pos_d'] = leader_d
                    LEADER_STATE['vel_n'] = data['velocity_north']
                    LEADER_STATE['vel_e'] = data['velocity_east']
                    LEADER_STATE['vel_d'] = data['velocity_down']
                    LEADER_STATE['yaw'] = data['yaw']
                    LEADER_STATE['update_time'] = leader_update_time

                    # Prepare measurement for Kalman filter
                    measurement = {
                        'pos_n': leader_n,
                        'pos_e': leader_e,
                        'pos_d': leader_d,
                        'vel_n': data['velocity_north'],
                        'vel_e': data['velocity_east'],
                        'vel_d': data['velocity_down'],
                    }
                    measurement_time = leader_update_time  # Already in seconds
                    # Update Kalman filter
                    LEADER_KALMAN_FILTER.update(measurement, measurement_time)
                    logger.debug(f"Leader measurement at time {measurement_time:.3f}s: {measurement}")
                    logger.debug(f"Kalman filter updated. Current state: {LEADER_KALMAN_FILTER.get_state()}")
                    logger.debug("Leader state updated and Kalman filter updated.")
>>>>>>> 4e4ec082
                else:
                    logger.error("Leader data does not contain 'update_time'.")
            else:
                logger.error(f"Failed to fetch leader state: HTTP {response.status_code}")
        except requests.RequestException as e:
            logger.error(f"Exception while fetching leader state: {e}")
        except Exception:
            logger.exception("Unexpected error in updating leader state")
        await asyncio.sleep(update_interval)

# ----------------------------- #
#          Control Loop         #
# ----------------------------- #

async def control_loop(drone: System):
    """
    Control loop that sends offboard setpoints to the drone based on the leader state.

    Args:
        drone (System): MAVSDK drone system instance.
    """
    logger = logging.getLogger(__name__)
    global LEADER_KALMAN_FILTER
    loop_interval = 1 / Params.CONTROL_LOOP_FREQUENCY
    led_controller = LEDController.get_instance()
    led_controller.set_color(0, 255, 0)  # Green to indicate control loop started

    stale_start_time = None
    stale_duration_threshold = 1.0  # seconds

    try:
        while True:
            current_time = time.time()
            # Check data freshness
<<<<<<< HEAD
            if 'update_time' in LEADER_STATE:
                time_since_update = current_time - LEADER_STATE['update_time']
                if is_data_fresh(LEADER_STATE['update_time'], Params.DATA_FRESHNESS_THRESHOLD):
                    stale_start_time = None

                    if Params.ENABLE_KALMAN_FILTER:
                        # Predict leader state using Kalman filter
                        predicted_state = LEADER_KALMAN_FILTER.predict(current_time)
                        leader_n = predicted_state[0]
                        leader_e = predicted_state[1]
                        leader_d = predicted_state[2]
                        leader_vel_n = predicted_state[3]
                        leader_vel_e = predicted_state[4]
                        leader_vel_d = predicted_state[5]
                        leader_yaw = LEADER_STATE.get('yaw', 0.0)
                        logger.debug(f"Predicted leader state at time {current_time:.3f}s: pos_n={leader_n:.2f}m, pos_e={leader_e:.2f}m, pos_d={leader_d:.2f}m, vel_n={leader_vel_n:.2f}m/s, vel_e={leader_vel_e:.2f}m/s, vel_d={leader_vel_d:.2f}m/s, yaw={leader_yaw:.2f}°")
                    else:
                        # Use the latest leader state
                        leader_n = LEADER_STATE['pos_n']
                        leader_e = LEADER_STATE['pos_e']
                        leader_d = LEADER_STATE['pos_d']
                        leader_vel_n = LEADER_STATE['vel_n']
                        leader_vel_e = LEADER_STATE['vel_e']
                        leader_vel_d = LEADER_STATE['vel_d']
                        leader_yaw = LEADER_STATE.get('yaw', 0.0)
                        logger.debug(f"Using latest leader state at time {current_time:.3f}s: pos_n={leader_n:.2f}m, pos_e={leader_e:.2f}m, pos_d={leader_d:.2f}m, vel_n={leader_vel_n:.2f}m/s, vel_e={leader_vel_e:.2f}m/s, vel_d={leader_vel_d:.2f}m/s, yaw={leader_yaw:.2f}°")

                    # Calculate offsets
                    if BODY_COORD:
                        offset_n, offset_e = transform_body_to_nea(OFFSETS['n'], OFFSETS['e'], leader_yaw)
                        logger.debug(f"Offsets in body coordinates: Forward={OFFSETS['n']:.2f}m, Right={OFFSETS['e']:.2f}m, Transformed to NED: offset_n={offset_n:.2f}m, offset_e={offset_e:.2f}m")
                    else:
                        offset_n, offset_e = OFFSETS['n'], OFFSETS['e']
                        logger.debug(f"Offsets in NED coordinates: offset_n={offset_n:.2f}m, offset_e={offset_e:.2f}m")
                    
                    logger.debug(f"Altitude offset: offset_alt={OFFSETS['alt']:.2f}m")
                    
                    # Desired positions
                    desired_n = leader_n + offset_n
                    desired_e = leader_e + offset_e
                    desired_d = leader_d - OFFSETS['alt']  # Altitude offset, subtract in NED
                    logger.debug(f"Desired positions: desired_n={desired_n:.2f}m, desired_e={desired_e:.2f}m, desired_d={desired_d:.2f}m, yaw={leader_yaw:.2f}°")
                    # Create setpoints
                    position_setpoint = PositionNedYaw(
                        desired_n, desired_e, desired_d, leader_yaw
                    )
                    if Params.SWARM_FEEDFORWARD_VELOCITY_ENABLED:
                        desired_vel_n = leader_vel_n
                        desired_vel_e = leader_vel_e
                        desired_vel_d = leader_vel_d
                        velocity_setpoint = VelocityNedYaw(
                            desired_vel_n, desired_vel_e, desired_vel_d, leader_yaw
                        )
                        await drone.offboard.set_position_velocity_ned(position_setpoint, velocity_setpoint)
                        logger.debug(f"Position and velocity setpoints sent. Position: {position_setpoint}, Velocity: {velocity_setpoint}")
                    else:
                        await drone.offboard.set_position_ned(position_setpoint)
                        logger.debug(f"Position setpoint sent: {position_setpoint}")
                else:
                    # Data is stale
                    logger.warning(f"Leader data is stale by {time_since_update:.2f}s.")
                    if stale_start_time is None:
                        stale_start_time = current_time
                    elif (current_time - stale_start_time) >= stale_duration_threshold:
                        logger.warning(f"Leader data has been stale for over {stale_duration_threshold} seconds, executing failsafe.")
                        await execute_failsafe(drone)
            else:
                # No leader data yet
                logger.debug("Leader data not yet received.")
=======
            if 'update_time' in LEADER_STATE and is_data_fresh(LEADER_STATE['update_time'], Params.DATA_FRESHNESS_THRESHOLD):
                stale_start_time = None
                # Predict leader state
                predicted_state = LEADER_KALMAN_FILTER.predict(current_time)
                # Extract predicted positions and velocities
                leader_n = predicted_state[0]
                leader_e = predicted_state[1]
                leader_d = predicted_state[2]
                leader_vel_n = predicted_state[3]
                leader_vel_e = predicted_state[4]
                leader_vel_d = predicted_state[5]
                leader_yaw = LEADER_STATE.get('yaw', 0.0)
                logger.debug(f"Predicted leader state at time {current_time:.3f}s: pos_n={leader_n:.2f}m, pos_e={leader_e:.2f}m, pos_d={leader_d:.2f}m, vel_n={leader_vel_n:.2f}m/s, vel_e={leader_vel_e:.2f}m/s, vel_d={leader_vel_d:.2f}m/s, yaw={leader_yaw:.2f}°")
                # Calculate offsets
                if BODY_COORD:
                    # Note: Although offsets are labeled as N and E, in body coordinate mode, they are Forward and Right
                    offset_n, offset_e = transform_body_to_nea(OFFSETS['n'], OFFSETS['e'], leader_yaw)
                    logger.debug(f"Offsets in body coordinates: Forward={OFFSETS['n']:.2f}m, Right={OFFSETS['e']:.2f}m, Transformed to NED: offset_n={offset_n:.2f}m, offset_e={offset_e:.2f}m")
                else:
                    offset_n, offset_e = OFFSETS['n'], OFFSETS['e']
                    logger.debug(f"Offsets in NED coordinates: offset_n={offset_n:.2f}m, offset_e={offset_e:.2f}m")
                
                logger.debug(f"Altitude offset: offset_alt={OFFSETS['alt']:.2f}m")
                
                # Desired positions
                desired_n = leader_n + offset_n
                desired_e = leader_e + offset_e
                desired_d = -1*(leader_d - OFFSETS['alt'])  # Altitude offset, subtract in NED
                logger.debug(f"Desired positions: desired_n={desired_n:.2f}m, desired_e={desired_e:.2f}m, desired_d={desired_d:.2f}m, yaw={leader_yaw:.2f}°")
                # Create setpoints
                position_setpoint = PositionNedYaw(
                    desired_n, desired_e, desired_d, leader_yaw
                )
                if Params.SWARM_FEEDFORWARD_VELOCITY_ENABLED:
                    desired_vel_n = leader_vel_n
                    desired_vel_e = leader_vel_e
                    desired_vel_d = leader_vel_d
                    velocity_setpoint = VelocityNedYaw(
                        desired_vel_n, desired_vel_e, desired_vel_d, leader_yaw
                    )
                    await drone.offboard.set_position_velocity_ned(position_setpoint, velocity_setpoint)
                    logger.debug(f"Position and velocity setpoints sent. Position: {position_setpoint}, Velocity: {velocity_setpoint}")
                else:
                    await drone.offboard.set_position_ned(position_setpoint)
                    logger.debug(f"Position setpoint sent: {position_setpoint}")
            else:
                if stale_start_time is None:
                    stale_start_time = current_time
                elif (current_time - stale_start_time) >= stale_duration_threshold:
                    logger.warning(f"Leader data has been stale for over {stale_duration_threshold} seconds, executing failsafe.")
                    await execute_failsafe(drone)
>>>>>>> 4e4ec082
            await asyncio.sleep(loop_interval)
    except asyncio.CancelledError:
        logger.info("Control loop cancelled.")
    except OffboardError as e:
        logger.error(f"Offboard error in control loop: {e}")
        await execute_failsafe(drone)
    except Exception:
        logger.exception("Unexpected error in control loop")
        await execute_failsafe(drone)

# ----------------------------- #
#         Failsafe Function     #
# ----------------------------- #

async def execute_failsafe(drone: System):
    """
    Executes a failsafe procedure, such as holding position or landing.

    Args:
        drone (System): MAVSDK drone system instance.
    """
    logger = logging.getLogger(__name__)
    led_controller = LEDController.get_instance()
    led_controller.set_color(255, 0, 0)  # Red to indicate failsafe
    try:
        # Hold position
        await drone.offboard.set_velocity_ned(VelocityNedYaw(0.0, 0.0, 0.0, 0.0))
        logger.info("Failsafe: Holding position.")
    except OffboardError as e:
        logger.error(f"Failsafe offboard error: {e}")
        # Attempt to re-start offboard mode
        try:
            await drone.offboard.stop()
            await drone.offboard.start()
        except Exception:
            logger.exception("Failed to restart offboard mode during failsafe.")
    except Exception:
        logger.exception("Unexpected error during failsafe procedure.")

# ----------------------------- #
#       Drone Initialization    #
# ----------------------------- #

@retry(stop=stop_after_attempt(Params.PREFLIGHT_MAX_RETRIES), wait=wait_fixed(2))
async def initialize_drone():
    """
    Initializes the drone connection, performs pre-flight checks, and starts offboard mode.

    Returns:
        drone (System): MAVSDK drone system instance.
    """
    logger = logging.getLogger(__name__)
    try:
        # Initialize LEDController
        led_controller = LEDController.get_instance()
        led_controller.set_color(0, 0, 255)  # Blue to indicate initialization


        # MAVSDK server is assumed to be running on localhost
        mavsdk_server_address = "127.0.0.1"

        # Create the drone system
        drone = System(mavsdk_server_address=mavsdk_server_address, port=Params.DEFAULT_GRPC_PORT)
        await drone.connect(system_address=f"udp://:{Params.mavsdk_port}")

        logger.info(
            f"Connecting to drone via MAVSDK server at {mavsdk_server_address}:{Params.DEFAULT_GRPC_PORT} on UDP port {Params.mavsdk_port}."
        )

        # Wait for connection with a timeout
        start_time = time.time()
        async for state in drone.core.connection_state():
            if state.is_connected:
                logger.info(
                    f"Drone connected via MAVSDK server at {mavsdk_server_address}:{Params.DEFAULT_GRPC_PORT}."
                )
                break
            if time.time() - start_time > Params.PRE_FLIGHT_TIMEOUT:
                logger.error("Timeout while waiting for drone connection.")
                led_controller.set_color(255, 0, 0)  # Red
                raise TimeoutError("Drone connection timeout.")
            await asyncio.sleep(1)

        # Perform pre-flight checks (only check for global and home position)
        logger.info("Performing pre-flight checks.")
        start_time = time.time()
        async for health in drone.telemetry.health():
            if health.is_global_position_ok and health.is_home_position_ok:
                logger.info("Global position estimate and home position check passed.")
                break
            else:
                if not health.is_global_position_ok:
                    logger.warning("Waiting for global position to be okay.")
                if not health.is_home_position_ok:
                    logger.warning("Waiting for home position to be set.")
            if time.time() - start_time > Params.PRE_FLIGHT_TIMEOUT:
                logger.error("Pre-flight checks timed out.")
                led_controller.set_color(255, 0, 0)  # Red
                raise TimeoutError("Pre-flight checks timed out.")
            await asyncio.sleep(1)

        # Arm the drone and start offboard mode
        # TODO: Maybe do some checks later on here 
        # logger.info("Arming drone.")
        # await drone.action.arm() # if not already arm (meaning we start on the ground)
        logger.info("Starting offboard mode.")
        # Send an initial setpoint before starting offboard mode
        await drone.offboard.set_velocity_body(VelocityBodyYawspeed(0.0, 0.0, 0.0, 0.0))
        await drone.offboard.start()
        led_controller.set_color(0, 255, 0)  # Green to indicate ready

        return drone
    except Exception:
        logger.exception("Error during drone initialization")
        raise

# ----------------------------- #
#         Main Runner           #
# ----------------------------- #

async def run_smart_swarm():
    """
    Main function to run the smart swarm mode.
    """
    logger = logging.getLogger(__name__)
    global HW_ID, DRONE_CONFIG, SWARM_CONFIG, IS_LEADER, OFFSETS, BODY_COORD, LEADER_HW_ID, LEADER_IP, LEADER_KALMAN_FILTER
    global LEADER_HOME_POS, OWN_HOME_POS, REFERENCE_POS

    # Read HW_ID
    HW_ID = read_hw_id()
    if HW_ID is None:
        logger.error("Hardware ID not found.")
        sys.exit(1)

    # Read configurations
    config_filename = os.path.join('config_sitl.csv' if Params.sim_mode else 'config.csv')
    swarm_filename = os.path.join('swarm_sitl.csv' if Params.sim_mode else 'swarm.csv')
    read_config_csv(config_filename)
    read_swarm_csv(swarm_filename)

    # Get own configuration
    hw_id_str = str(HW_ID)
    drone_config = DRONE_CONFIG.get(hw_id_str)
    if drone_config is None:
        logger.error(f"Configuration for HW_ID {HW_ID} not found.")
        sys.exit(1)

    # Get swarm configuration
    swarm_config = SWARM_CONFIG.get(hw_id_str)
    if swarm_config is None:
        logger.error(f"Swarm configuration for HW_ID {HW_ID} not found.")
        sys.exit(1)

    # Determine role
    IS_LEADER = swarm_config['follow'] == '0'
    OFFSETS['n'] = swarm_config['offset_n']
    OFFSETS['e'] = swarm_config['offset_e']
    OFFSETS['alt'] = swarm_config['offset_alt']
    BODY_COORD = swarm_config['body_coord']
    logger.info(f"Drone HW_ID {HW_ID} - Leader: {IS_LEADER}, Offsets: {OFFSETS}, Body Coord: {BODY_COORD}")

    # If follower, get leader info
    if not IS_LEADER:
        LEADER_HW_ID = swarm_config['follow']
        leader_config = DRONE_CONFIG.get(LEADER_HW_ID)
        if leader_config is None:
            logger.error(f"Leader configuration for HW_ID {LEADER_HW_ID} not found.")
            sys.exit(1)
        LEADER_IP = leader_config['ip']
        # Initialize Kalman filter
<<<<<<< HEAD
        if Params.ENABLE_KALMAN_FILTER:
            LEADER_KALMAN_FILTER = LeaderKalmanFilter()
        else:
            LEADER_KALMAN_FILTER = None
=======
        LEADER_KALMAN_FILTER = LeaderKalmanFilter()
        
    else:
        logger.info("It is a leader drone so no need to command. exiting...")
        sys.exit(1)
>>>>>>> 4e4ec082

    # Start MAVSDK server
    mavsdk_server = start_mavsdk_server(Params.mavsdk_port)
    if mavsdk_server is None:
        logger.error("Failed to start MAVSDK server.")
        sys.exit(1)

    # Wait briefly for the MAVSDK server to initialize
    await asyncio.sleep(2)

    # Initialize drone
    try:
        drone = await initialize_drone()
    except Exception:
        logger.error("Failed to initialize drone.")
        sys.exit(1)

    # Fetch own home position
    own_ip = '127.0.0.1'
    own_home_pos = fetch_home_position(
        own_ip, Params.drones_flask_port, Params.get_drone_home_URI
    )
    if own_home_pos is None:
        logger.error("Failed to fetch own home position.")
        sys.exit(1)
    OWN_HOME_POS = own_home_pos
    logger.info(f"Own home position: {OWN_HOME_POS}")

    # For reference position, we can use own home position
    REFERENCE_POS = {
        'latitude': OWN_HOME_POS['latitude'],
        'longitude': OWN_HOME_POS['longitude'],
        'altitude': OWN_HOME_POS['altitude'],
    }

    # If follower, fetch leader's home position
    if not IS_LEADER:
        leader_home_pos = fetch_home_position(
            LEADER_IP, Params.drones_flask_port, Params.get_drone_home_URI
        )
        if leader_home_pos is None:
            logger.error("Failed to fetch leader's home position.")
            sys.exit(1)
        LEADER_HOME_POS = leader_home_pos
        logger.info(f"Leader's home position: {LEADER_HOME_POS}")

    # Start leader state update task
    if not IS_LEADER:
        leader_update_task = asyncio.create_task(update_leader_state())
        # Start control loop
        control_task = asyncio.create_task(control_loop(drone))
    else:
        logger.info("This drone is a leader. Waiting for termination.")
        await asyncio.Event().wait()  # Keep the leader running indefinitely

    try:
        # Keep the script running
        while True:
            await asyncio.sleep(1)
    except KeyboardInterrupt:
        logger.info("KeyboardInterrupt received. Shutting down.")
    finally:
        # Clean up tasks
        if not IS_LEADER:
            leader_update_task.cancel()
            try:
                await leader_update_task
            except asyncio.CancelledError:
                pass
            control_task.cancel()
            try:
                await control_task
            except asyncio.CancelledError:
                pass

        # Disarm drone and stop offboard mode
        try:
            # await drone.offboard.stop()
            # await drone.action.disarm()
            pass
        except Exception:
            logger.exception("Error during drone shutdown.")

        # Stop MAVSDK server
        if mavsdk_server:
            stop_mavsdk_server(mavsdk_server)

# ----------------------------- #
#             Main              #
# ----------------------------- #

def main():
    """
    Main function to run the smart swarm mode.
    """
    # Configure logging
    configure_logging()

    # Parse command-line arguments if needed
    parser = argparse.ArgumentParser(description='Smart Swarm Mode')
    args = parser.parse_args()

    try:
        asyncio.run(run_smart_swarm())
    except Exception:
        logging.exception("Unhandled exception in main")
        sys.exit(1)

if __name__ == "__main__":
    main()<|MERGE_RESOLUTION|>--- conflicted
+++ resolved
@@ -395,46 +395,6 @@
             if response.status_code == 200:
                 data = response.json()
                 leader_update_time = data.get('update_time', None)
-<<<<<<< HEAD
-                if leader_update_time is not None:
-                    leader_update_time = float(leader_update_time)
-                    if leader_update_time != last_update_time:
-                        last_update_time = leader_update_time
-                        # Convert lat, lon, alt to NED
-                        leader_n, leader_e, leader_d = lla_to_ned(
-                            data['position_lat'], data['position_long'], data['position_alt'],
-                            REFERENCE_POS['latitude'], REFERENCE_POS['longitude'], REFERENCE_POS['altitude']
-                        )
-                        # Update LEADER_STATE
-                        LEADER_STATE['pos_n'] = leader_n
-                        LEADER_STATE['pos_e'] = leader_e
-                        LEADER_STATE['pos_d'] = leader_d
-                        LEADER_STATE['vel_n'] = data['velocity_north']
-                        LEADER_STATE['vel_e'] = data['velocity_east']
-                        LEADER_STATE['vel_d'] = data['velocity_down']
-                        LEADER_STATE['yaw'] = data['yaw']
-                        LEADER_STATE['update_time'] = leader_update_time
-
-                        # Prepare measurement for Kalman filter
-                        measurement = {
-                            'pos_n': leader_n,
-                            'pos_e': leader_e,
-                            'pos_d': leader_d,
-                            'vel_n': data['velocity_north'],
-                            'vel_e': data['velocity_east'],
-                            'vel_d': data['velocity_down'],
-                        }
-                        measurement_time = leader_update_time  # Already in seconds
-                        if Params.ENABLE_KALMAN_FILTER:
-                            # Update Kalman filter
-                            LEADER_KALMAN_FILTER.update(measurement, measurement_time)
-                            logger.debug(f"Leader measurement at time {measurement_time:.3f}s: {measurement}")
-                            logger.debug(f"Kalman filter updated. Current state: {LEADER_KALMAN_FILTER.get_state()}")
-                        else:
-                            logger.debug(f"Leader state updated at time {measurement_time:.3f}s: {measurement}")
-                    else:
-                        logger.debug("No new leader state data available.")
-=======
                 if leader_update_time and leader_update_time != last_update_time:
                     last_update_time = leader_update_time
                     # Convert lat, lon, alt to NED
@@ -467,7 +427,6 @@
                     logger.debug(f"Leader measurement at time {measurement_time:.3f}s: {measurement}")
                     logger.debug(f"Kalman filter updated. Current state: {LEADER_KALMAN_FILTER.get_state()}")
                     logger.debug("Leader state updated and Kalman filter updated.")
->>>>>>> 4e4ec082
                 else:
                     logger.error("Leader data does not contain 'update_time'.")
             else:
@@ -502,77 +461,6 @@
         while True:
             current_time = time.time()
             # Check data freshness
-<<<<<<< HEAD
-            if 'update_time' in LEADER_STATE:
-                time_since_update = current_time - LEADER_STATE['update_time']
-                if is_data_fresh(LEADER_STATE['update_time'], Params.DATA_FRESHNESS_THRESHOLD):
-                    stale_start_time = None
-
-                    if Params.ENABLE_KALMAN_FILTER:
-                        # Predict leader state using Kalman filter
-                        predicted_state = LEADER_KALMAN_FILTER.predict(current_time)
-                        leader_n = predicted_state[0]
-                        leader_e = predicted_state[1]
-                        leader_d = predicted_state[2]
-                        leader_vel_n = predicted_state[3]
-                        leader_vel_e = predicted_state[4]
-                        leader_vel_d = predicted_state[5]
-                        leader_yaw = LEADER_STATE.get('yaw', 0.0)
-                        logger.debug(f"Predicted leader state at time {current_time:.3f}s: pos_n={leader_n:.2f}m, pos_e={leader_e:.2f}m, pos_d={leader_d:.2f}m, vel_n={leader_vel_n:.2f}m/s, vel_e={leader_vel_e:.2f}m/s, vel_d={leader_vel_d:.2f}m/s, yaw={leader_yaw:.2f}°")
-                    else:
-                        # Use the latest leader state
-                        leader_n = LEADER_STATE['pos_n']
-                        leader_e = LEADER_STATE['pos_e']
-                        leader_d = LEADER_STATE['pos_d']
-                        leader_vel_n = LEADER_STATE['vel_n']
-                        leader_vel_e = LEADER_STATE['vel_e']
-                        leader_vel_d = LEADER_STATE['vel_d']
-                        leader_yaw = LEADER_STATE.get('yaw', 0.0)
-                        logger.debug(f"Using latest leader state at time {current_time:.3f}s: pos_n={leader_n:.2f}m, pos_e={leader_e:.2f}m, pos_d={leader_d:.2f}m, vel_n={leader_vel_n:.2f}m/s, vel_e={leader_vel_e:.2f}m/s, vel_d={leader_vel_d:.2f}m/s, yaw={leader_yaw:.2f}°")
-
-                    # Calculate offsets
-                    if BODY_COORD:
-                        offset_n, offset_e = transform_body_to_nea(OFFSETS['n'], OFFSETS['e'], leader_yaw)
-                        logger.debug(f"Offsets in body coordinates: Forward={OFFSETS['n']:.2f}m, Right={OFFSETS['e']:.2f}m, Transformed to NED: offset_n={offset_n:.2f}m, offset_e={offset_e:.2f}m")
-                    else:
-                        offset_n, offset_e = OFFSETS['n'], OFFSETS['e']
-                        logger.debug(f"Offsets in NED coordinates: offset_n={offset_n:.2f}m, offset_e={offset_e:.2f}m")
-                    
-                    logger.debug(f"Altitude offset: offset_alt={OFFSETS['alt']:.2f}m")
-                    
-                    # Desired positions
-                    desired_n = leader_n + offset_n
-                    desired_e = leader_e + offset_e
-                    desired_d = leader_d - OFFSETS['alt']  # Altitude offset, subtract in NED
-                    logger.debug(f"Desired positions: desired_n={desired_n:.2f}m, desired_e={desired_e:.2f}m, desired_d={desired_d:.2f}m, yaw={leader_yaw:.2f}°")
-                    # Create setpoints
-                    position_setpoint = PositionNedYaw(
-                        desired_n, desired_e, desired_d, leader_yaw
-                    )
-                    if Params.SWARM_FEEDFORWARD_VELOCITY_ENABLED:
-                        desired_vel_n = leader_vel_n
-                        desired_vel_e = leader_vel_e
-                        desired_vel_d = leader_vel_d
-                        velocity_setpoint = VelocityNedYaw(
-                            desired_vel_n, desired_vel_e, desired_vel_d, leader_yaw
-                        )
-                        await drone.offboard.set_position_velocity_ned(position_setpoint, velocity_setpoint)
-                        logger.debug(f"Position and velocity setpoints sent. Position: {position_setpoint}, Velocity: {velocity_setpoint}")
-                    else:
-                        await drone.offboard.set_position_ned(position_setpoint)
-                        logger.debug(f"Position setpoint sent: {position_setpoint}")
-                else:
-                    # Data is stale
-                    logger.warning(f"Leader data is stale by {time_since_update:.2f}s.")
-                    if stale_start_time is None:
-                        stale_start_time = current_time
-                    elif (current_time - stale_start_time) >= stale_duration_threshold:
-                        logger.warning(f"Leader data has been stale for over {stale_duration_threshold} seconds, executing failsafe.")
-                        await execute_failsafe(drone)
-            else:
-                # No leader data yet
-                logger.debug("Leader data not yet received.")
-=======
             if 'update_time' in LEADER_STATE and is_data_fresh(LEADER_STATE['update_time'], Params.DATA_FRESHNESS_THRESHOLD):
                 stale_start_time = None
                 # Predict leader state
@@ -624,7 +512,6 @@
                 elif (current_time - stale_start_time) >= stale_duration_threshold:
                     logger.warning(f"Leader data has been stale for over {stale_duration_threshold} seconds, executing failsafe.")
                     await execute_failsafe(drone)
->>>>>>> 4e4ec082
             await asyncio.sleep(loop_interval)
     except asyncio.CancelledError:
         logger.info("Control loop cancelled.")
@@ -795,18 +682,11 @@
             sys.exit(1)
         LEADER_IP = leader_config['ip']
         # Initialize Kalman filter
-<<<<<<< HEAD
-        if Params.ENABLE_KALMAN_FILTER:
-            LEADER_KALMAN_FILTER = LeaderKalmanFilter()
-        else:
-            LEADER_KALMAN_FILTER = None
-=======
         LEADER_KALMAN_FILTER = LeaderKalmanFilter()
         
     else:
         logger.info("It is a leader drone so no need to command. exiting...")
         sys.exit(1)
->>>>>>> 4e4ec082
 
     # Start MAVSDK server
     mavsdk_server = start_mavsdk_server(Params.mavsdk_port)
